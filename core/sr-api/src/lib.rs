// Copyright 2018 Parity Technologies (UK) Ltd.
// This file is part of Substrate.

// Substrate is free software: you can redistribute it and/or modify
// it under the terms of the GNU General Public License as published by
// the Free Software Foundation, either version 3 of the License, or
// (at your option) any later version.

// Substrate is distributed in the hope that it will be useful,
// but WITHOUT ANY WARRANTY; without even the implied warranty of
// MERCHANTABILITY or FITNESS FOR A PARTICULAR PURPOSE.  See the
// GNU General Public License for more details.

// You should have received a copy of the GNU General Public License
// along with Substrate.  If not, see <http://www.gnu.org/licenses/>.

//! API's for interfacing with the runtime via native/wasm.

#![cfg_attr(not(feature = "std"), no_std)]

extern crate sr_std as rstd;
extern crate sr_primitives as primitives;
#[doc(hidden)]
pub extern crate parity_codec as codec;
extern crate sr_version as runtime_version;

#[doc(hidden)]
<<<<<<< HEAD
pub use primitives::{ApplyResult, traits::Block as BlockT, generic::BlockId, transaction_validity::TransactionValidity};
=======
pub use primitives::{traits::Block as BlockT, generic::BlockId, ApplyResult};
>>>>>>> aa0f31bb
use runtime_version::RuntimeVersion;
use rstd::vec::Vec;
#[doc(hidden)]
pub use rstd::slice;
#[doc(hidden)]
pub use codec::{Encode, Decode};

/// Declare the given API traits.
///
/// # Example:
///
/// ```nocompile
/// decl_apis!{
///     pub trait Test<Event> ExtraClientSide<ClientArg> {
///         fn test<AccountId>(event: Event) -> AccountId;
///
///         /// A function that will have the extra parameter `param` on the client side,
///         /// the runtime does not have any parameter.
///         fn testWithExtraParams() ExtraClientSide(param: &Self::ClientArg);
///     }
/// }
/// ```
///
/// Will result in the following declaration:
///
/// ```nocompile
/// mod runtime {
///     pub trait Test<Event, AccountId> {
///         fn test(event: Event) -> AccountId;
///     }
/// }
///
/// pub trait Test<Block: BlockT, Event> {
///     type Error;
///     type ClientArg;
///     fn test<AccountId: Encode + Decode>(&self, at: &BlockId<Block>, event: Event) -> Result<Event, Self::Error>;
///     fn testWithExtraParams(&self, at: &BlockId<Block>, param: &Client) -> Result<Event, Self::Error>;
/// }
/// ```
///
/// The declarations generated in the `runtime` module will be used by `impl_apis!` for implementing
/// the traits for a runtime. The other declarations should be used for implementing the interface
/// in the client.
#[macro_export]
macro_rules! decl_apis {
	(
		$(
			$( #[$attr:meta] )*
			pub trait $name:ident $(< $( $generic_param:ident $( : $generic_bound:ident )* ),* >)*
				$( ExtraClientSide < $( $client_generic_param:ident $( : $client_generic_bound:ident )* ),+ > )*
			{
				$(
					$( #[$fn_attr:meta] )*
					fn $fn_name:ident $( < $( $fn_generic:ident ),* > )* (
						$( $param_name:ident : $param_type:ty ),*
					)
					$( ExtraClientSide ( $( $client_param_name:ident : $client_param_type:ty ),+ ) )*
					$( -> $return_ty:ty)*;
				)*
			}
		)*
	) => {
		$(
			decl_apis!(
				@ADD_BLOCK_GENERIC
				$( #[$attr] )*
				pub trait $name $(< $( $generic_param $( : $generic_bound )* ),* >)* {
					$( $( type $client_generic_param $( : $client_generic_bound )*; )* )*
					$(
						$( #[$fn_attr] )*
						fn $fn_name $( < $( $fn_generic ),* > )* (
							$( $( $client_param_name: $client_param_type, )* )*
							$( $param_name : &$param_type, )*
						) $( -> $return_ty )*;
					)*
				};
				;
				;
				$( $( $generic_param $( : $generic_bound )* ),* )*
			);
		)*
		decl_apis! {
			@GENERATE_RUNTIME_TRAITS
			$(
				$( #[$attr] )*
				pub trait $name $(< $( $generic_param $( : $generic_bound )* ),* >)* {
					$(
						$( #[$fn_attr] )*
						fn $fn_name $( < $( $fn_generic ),* > )* ($( $param_name : $param_type )* ) $( -> $return_ty )*;
					)*
				};
			)*
		}
	};
	(@ADD_BLOCK_GENERIC
		$( #[$attr:meta] )*
		pub trait $name:ident $(< $( $generic_param_orig:ident $( : $generic_bound_orig:ident )* ),* >)* {
			$( type $client_generic_param:ident $( : $client_generic_bound:ident )*; )*
			$(
				$( #[$fn_attr:meta] )*
				fn $fn_name:ident $( < $( $fn_generic:ident ),* > )* (
					$( $param_name:ident : $param_type:ty, )*
				) $( -> $return_ty:ty)*;
			)*
		};
		;
		$( $generic_param_parsed:ident $( : $generic_bound_parsed:ident )* ),*;
		Block: BlockT
		$(, $generic_param_rest:ident $( : $generic_bound_rest:ident )* )*
	) => {
		decl_apis!(
			@ADD_BLOCK_GENERIC
			$( #[$attr] )*
			pub trait $name $(< $( $generic_param_orig $( : $generic_bound_orig )* ),* >)* {
				$( type $client_generic_param $( : $client_generic_bound )*; )*
				$(
					$( #[$fn_attr] )*
					fn $fn_name $( < $( $fn_generic ),* > )* (
						$( $param_name : $param_type, )*
					) $( -> $return_ty )*;
				)*
			};
			Found;
			$( $generic_param_parsed $( : $generic_bound_parsed )* , )* Block: $crate::BlockT;
			$( $generic_param_rest $( : $generic_bound_rest )* ),*
		);
	};
	(@ADD_BLOCK_GENERIC
		$( #[$attr:meta] )*
		pub trait $name:ident $(< $( $generic_param_orig:ident $( : $generic_bound_orig:ident )* ),* >)* {
			$( type $client_generic_param:ident $( : $client_generic_bound:ident )*; )*
	 		$(
				$( #[$fn_attr:meta] )*
				fn $fn_name:ident $( < $( $fn_generic:ident ),* > )* (
					$( $param_name:ident : $param_type:ty, )*
				) $( -> $return_ty:ty )*;
			)*
		};
		$( $block_found:ident )*;
		$( $generic_param_parsed:ident $( : $generic_bound_parsed:path )* ),*;
		$generic_param:ident $( : $generic_bound:ident )*
		$(, $generic_param_rest:ident $( : $generic_bound_rest:ident )* )*
	) => {
		decl_apis!(
			@ADD_BLOCK_GENERIC
			$( #[$attr] )*
			pub trait $name $(< $( $generic_param_orig $( : $generic_bound_orig )* ),* >)* {
				$( type $client_generic_param $( : $client_generic_bound )*; )*
				$(
					$( #[$fn_attr] )*
					fn $fn_name $( < $( $fn_generic ),* > )* (
						$( $param_name : $param_type, )*
					) $( -> $return_ty )*;
				)*
			};
			$( $block_found )*;
			$( $generic_param_parsed $( : $generic_bound_parsed )* , )* $generic_param $( : $generic_bound )*;
			$( $generic_param_rest $( : $generic_bound_rest )* ),*
		);
	};
	(@ADD_BLOCK_GENERIC
		$( #[$attr:meta] )*
		pub trait $name:ident $(< $( $generic_param_orig:ident $( : $generic_bound_orig:ident )* ),* >)* {
			$( type $client_generic_param:ident $( : $client_generic_bound:ident )*; )*
			$(
				$( #[$fn_attr:meta] )*
				fn $fn_name:ident $( < $( $fn_generic:ident ),* > )* (
					$( $param_name:ident : $param_type:ty, )*
				) $( -> $return_ty:ty )*;
			)*
		};
		Found;
	 	$( $generic_param_parsed:ident $( : $generic_bound_parsed:path )* ),*;
	) => {
		decl_apis!(
			@GENERATE_RETURN_TYPES
			$( #[$attr] )*
			pub trait $name $(< $( $generic_param_orig $( : $generic_bound_orig )* ),* >)* {
				$( type $client_generic_param $( : $client_generic_bound )*; )*
				$(
					$( #[$fn_attr] )*
					fn $fn_name $( < $( $fn_generic ),* > )* (
						$( $param_name : $param_type, )*
					) $( -> $return_ty )*;
				)*
			};
			$( $generic_param_parsed $( : $generic_bound_parsed )* ),*;
			{};
			$( $( $return_ty )*; )*
		);
	};
	(@ADD_BLOCK_GENERIC
		$( #[$attr:meta] )*
		pub trait $name:ident $(< $( $generic_param_orig:ident $( : $generic_bound_orig:ident )* ),* >)* {
			$( type $client_generic_param:ident $( : $client_generic_bound:ident )*; )*
			$(
				$( #[$fn_attr:meta] )*
				fn $fn_name:ident $( < $( $fn_generic:ident ),* > )* (
					$( $param_name:ident : $param_type:ty, )*
				) $( -> $return_ty:ty )*;
			)*
		};
		;
		$( $generic_param_parsed:ident $( : $generic_bound_parsed:ident )* ),*;
	) => {
		decl_apis!(
			@GENERATE_RETURN_TYPES
			$( #[$attr] )*
			pub trait $name $(< $( $generic_param_orig $( : $generic_bound_orig )* ),* >)* {
				$( type $client_generic_param $( : $client_generic_bound )*; )*
				$(
					$( #[$fn_attr] )*
					fn $fn_name $( < $( $fn_generic ),* > )* (
						$( $param_name : $param_type, )*
					) $( -> $return_ty )*;
				)*
			};
			// We need to add the required generic Block parameter
			Block: $crate::BlockT $(, $generic_param_parsed $( : $generic_bound_parsed )* )*;
			{};
			$( $( $return_ty )*; )*
		);
	};
	(@GENERATE_RETURN_TYPES
        $( #[$attr:meta] )*
        pub trait $name:ident $(< $( $generic_param_orig:ident $( : $generic_bound_orig:ident )* ),* >)* {
			$( type $client_generic_param:ident $( : $client_generic_bound:ident )*; )*
			$(
				$( #[$fn_attr:meta] )*
				fn $fn_name:ident $( < $( $fn_generic:ident ),* > )* (
					$( $param_name:ident : $param_type:ty, )*
				) $( -> $return_ty:ty)*;
			)*
        };
        $( $generic_param_parsed:ident $( : $generic_bound_parsed:path )* ),*;
		{ $( $result_return_ty:ty; )* };
		$return_ty_current:ty;
		$( $( $return_ty_rest:ty )*; )*
	) => {
		decl_apis!(
			@GENERATE_RETURN_TYPES
			$( #[$attr] )*
			pub trait $name $(< $( $generic_param_orig $( : $generic_bound_orig )* ),* >)* {
				$( type $client_generic_param $( : $client_generic_bound )*; )*
				$(
					$( #[$fn_attr] )*
					fn $fn_name $( < $( $fn_generic ),* > )* (
						$( $param_name : $param_type, )*
					) $( -> $return_ty )*;
				)*
			};
			$( $generic_param_parsed $( : $generic_bound_parsed )* ),*;
			{ $( $result_return_ty; )* Result<$return_ty_current, Self::Error>; };
			$( $( $return_ty_rest )*; )*
		);
	};
	(@GENERATE_RETURN_TYPES
        $( #[$attr:meta] )*
        pub trait $name:ident $(< $( $generic_param_orig:ident $( : $generic_bound_orig:ident )* ),* >)* {
			$( type $client_generic_param:ident $( : $client_generic_bound:ident )*; )*
			$(
				$( #[$fn_attr:meta] )*
				fn $fn_name:ident $( < $( $fn_generic:ident ),* > )* (
					$( $param_name:ident : $param_type:ty, )*
				) $( -> $return_ty:ty)*;
			)*
        };
        $( $generic_param_parsed:ident $( : $generic_bound_parsed:path )* ),*;
		{ $( $result_return_ty:ty; )* };
		;
		$( $( $return_ty_rest:ty )*; )*
	) => {
		decl_apis!(
			@GENERATE_RETURN_TYPES
			$( #[$attr] )*
			pub trait $name $(< $( $generic_param_orig $( : $generic_bound_orig )* ),* >)* {
				$( type $client_generic_param $( : $client_generic_bound )*; )*
				$(
					$( #[$fn_attr] )*
					fn $fn_name $( < $( $fn_generic ),* > )* (
						$( $param_name : $param_type, )*
					) $( -> $return_ty )*;
				)*
			};
			$( $generic_param_parsed $( : $generic_bound_parsed )* ),*;
			{ $( $result_return_ty; )* Result<(), Self::Error>; };
			$( $( $return_ty_rest )*; )*
		);
	};
	(@GENERATE_RETURN_TYPES
        $( #[$attr:meta] )*
        pub trait $name:ident $(< $( $generic_param_orig:ident $( : $generic_bound_orig:ident )* ),* >)* {
			$( type $client_generic_param:ident $( : $client_generic_bound:ident )*; )*
			$(
				$( #[$fn_attr:meta] )*
				fn $fn_name:ident $( < $( $fn_generic:ident ),* > )* (
					$( $param_name:ident : $param_type:ty, )*
				) $( -> $return_ty:ty)*;
			)*
        };
        $( $generic_param_parsed:ident $( : $generic_bound_parsed:path )* ),*;
		{ $( $result_return_ty:ty; )* };
	) => {
		decl_apis!(
			@GENERATE_CLIENT_TRAITS
			$( #[$attr] )*
			pub trait $name $(< $( $generic_param_orig $( : $generic_bound_orig )* ),* >)* {
				$( type $client_generic_param $( : $client_generic_bound )*; )*
				$(
					$( #[$fn_attr] )*
					fn $fn_name $( < $( $fn_generic ),* > )* (
						$( $param_name : $param_type, )*
					) $( -> $return_ty )*;
				)*
			};
			$( $generic_param_parsed $( : $generic_bound_parsed )* ),*;
			{ $( $result_return_ty; )* };
		);
	};
	(@GENERATE_CLIENT_TRAITS
		$( #[$attr:meta] )*
		pub trait $name:ident $(< $( $generic_param_orig:ident $( : $generic_bound_orig:ident )* ),* >)* {
			$( type $client_generic_param:ident $( : $client_generic_bound:ident )*; )*
			$(
				$( #[$fn_attr:meta] )*
				fn $fn_name:ident $( < $( $fn_generic:ident ),* > )* (
					$( $param_name:ident : $param_type:ty, )*
				) $( -> $return_ty:ty)*;
			)*
		};
		$( $generic_param_parsed:ident $( : $generic_bound_parsed:path )* ),*;
		{ $( $result_return_ty:ty; )* };
	) => {
		$( #[$attr] )*
		pub trait $name < $( $generic_param_parsed $( : $generic_bound_parsed )* ),* > {
			/// The Error type returned by this API.
			type Error;
			$( type $client_generic_param $( : $client_generic_bound )*; )*

			$(
				$( #[$fn_attr] )*
				fn $fn_name $( < $( $fn_generic: $crate::Encode + $crate::Decode ),* > )* (
					&self, at: &$crate::BlockId<Block> $(, $param_name: $param_type )*
				) -> $result_return_ty;
			)*
		}
	};
	(@GENERATE_RUNTIME_TRAITS
		$(
			$( #[$attr:meta] )*
			pub trait $name:ident $(< $( $generic_param:ident $( : $generic_bound:ident )* ),* >)* {
				$(
					$( #[$fn_attr:meta] )*
					fn $fn_name:ident $( < $( $fn_generic:ident ),* > )* (
						$( $param_name:ident : $param_type:ty )*
					) $( -> $return_ty:ty)*;
				)*
			};
		)*
	) => {
		decl_apis! {
			@GENERATE_RUNTIME_TRAITS_WITH_JOINED_GENERICS
			$(
				$( #[$attr] )*
				pub trait $name < $( $( $generic_param $( : $generic_bound )*, )* )* $( $( $( $fn_generic, )* )* )* > {
					$(
						$( #[$fn_attr] )*
						fn $fn_name ($( $param_name: $param_type ),*) $( -> $return_ty )*;
					)*
				}
			)*
		}
	};
	(@GENERATE_RUNTIME_TRAITS_WITH_JOINED_GENERICS
		$(
			$( #[$attr:meta] )*
			pub trait $name:ident < $( $generic_param:ident $( : $generic_bound:ident )*, )* > {
				$(
					$( #[$fn_attr:meta] )*
					fn $fn_name:ident($( $param_name:ident : $param_type:ty )*) $( -> $return_ty:ty)*;
				)*
			}
		)*
	) => {
		/// The API traits to implement on the runtime side.
		pub mod runtime {
			use super::*;

			$(
				$( #[$attr] )*
				pub trait $name < $( $generic_param $( : $generic_bound )* ),* > {
					$(
						$( #[$fn_attr] )*
						fn $fn_name ($( $param_name: $param_type ),*) $( -> $return_ty )*;
					)*
				}
			)*
		}
	};
}

decl_apis! {
	/// The `Core` api trait that is mandantory for each runtime.
	pub trait Core<Block: BlockT, AuthorityId> {
		fn version() -> RuntimeVersion;
		fn authorities() -> Vec<AuthorityId>;
		fn execute_block(block: Block);
	}

	/// The `Metadata` api trait that returns metadata for the runtime.
	pub trait Metadata {
		fn metadata() -> Vec<u8>;
	}

	/// The `OldTxQueue` api trait for interfering with the old transaction queue.
	pub trait OldTxQueue {
		fn account_nonce<AccountId, Index>(account: AccountId) -> Index;
		fn lookup_address<Address, LookupId>(address: Address) -> Option<LookupId>;
	}

<<<<<<< HEAD
	/// The `TaggedTxQueue` api trait for interfering with the new transaction queue.
	pub trait TaggedTxQueue<Block: BlockT> {
		fn validate_transaction(tx: <Block as BlockT>::Extrinsic) -> TransactionValidity;
=======
	/// The `TaggedTransactionQueue` api trait for interfering with the new transaction queue.
	pub trait TaggedTransactionQueue<Block: BlockT> {
		fn validate_transaction<TransactionValidity>(tx: <Block as BlockT>::Extrinsic) -> TransactionValidity;
>>>>>>> aa0f31bb
	}

	/// The `Miscellaneous` api trait for getting miscellaneous information from the runtime.
	pub trait Miscellaneous {
		fn validator_count() -> u32;
		fn validators<AccountId>() -> Vec<AccountId>;
		fn timestamp<Moment>() -> Moment;
	}

	/// The `BlockBuilder` api trait that provides required functions for building a block for a runtime.
	pub trait BlockBuilder<Block: BlockT> ExtraClientSide <OverlayedChanges> {
		/// Initialise a block with the given header.
		fn initialise_block(header: <Block as BlockT>::Header) ExtraClientSide(changes: &mut Self::OverlayedChanges);
		/// Apply the given extrinsics.
		fn apply_extrinsic(extrinsic: <Block as BlockT>::Extrinsic) ExtraClientSide(changes: &mut Self::OverlayedChanges) -> ApplyResult;
		/// Finish the current block.
		fn finalise_block() ExtraClientSide(changes: &mut Self::OverlayedChanges) -> <Block as BlockT>::Header;
		/// Generate inherent extrinsics.
		fn inherent_extrinsics<InherentExtrinsic, UncheckedExtrinsic>(inherent: InherentExtrinsic) -> Vec<UncheckedExtrinsic>;
		/// Generate a random seed.
		fn random_seed() -> <Block as BlockT>::Hash;
	}
}

/// Implement the given API's for the given runtime.
/// All desired API's need to be implemented in one `impl_apis!` call.
/// Besides generating the implementation for the runtime, there will be also generated an
/// auxiliary module named `api` that contains function for inferring with the API in native/wasm.
/// It is important to use the traits from the `runtime` module with this macro.
///
/// # Example:
///
/// ```nocompile
/// #[macro_use]
/// extern crate sr_api as runtime_api;
///
/// use runtime_api::runtime::{Core, TaggedTxQueue};
///
/// impl_apis! {
///     impl Core<Block, AccountId> for Runtime {
///         fn version() -> RuntimeVersion { 1 }
///         fn authorities() -> Vec<AuthorityId> { vec![1] }
///         fn execute_block(block: Block) {
///             //comment
///             let block = call_arbitrary_code(block);
///             execute(block);
///         }
///     }
///
///     impl TaggedTxQueue<AccountId, Index, Address, LookupId> for Runtime {
///			fn validate_transaction(tx: <Block as BlockT>::Extrinsic) -> TransactionValidity {
///				unimplemented!()
///			}
///     }
/// }
///
/// fn main() {}
/// ```
#[macro_export]
macro_rules! impl_apis {
	(
		impl $trait_name:ident $( < $( $generic:ident ),* > )* for $runtime:ident {
			$(
				fn $fn_name:ident ( $( $arg_name:ident : $arg_ty:ty ),* ) $( -> $return_ty:ty )* {
					$( $impl:tt )*
				}
			)*
		}
		$( $rest:tt )*
	) => {
		impl $trait_name $( < $( $generic ),* > )* for $runtime {
			$(
				fn $fn_name ( $( $arg_name : $arg_ty ),* ) $( -> $return_ty )* {
					$( $impl )*
				}
			)*
		}
		impl_apis! {
			$runtime;
			$( $fn_name ( $( $arg_name: $arg_ty ),* ); )*;
			$( $rest )*
		}
	};
	(
		$runtime:ident;
		$( $fn_name_parsed:ident ( $( $arg_name_parsed:ident : $arg_ty_parsed:ty ),* ); )*;
		impl $trait_name:ident $( < $( $generic:ident ),* > )* for $runtime_ignore:ident {
			$(
				fn $fn_name:ident ( $( $arg_name:ident : $arg_ty:ty ),* ) $( -> $return_ty:ty )* {
					$( $impl:tt )*
				}
			)*
		}
		$( $rest:tt )*
	) => {
		impl $trait_name $( < $( $generic ),* > )* for $runtime {
			$(
				fn $fn_name ( $( $arg_name : $arg_ty ),* ) $( -> $return_ty )* {
					$( $impl )*
				}
			)*
		}
		impl_apis! {
			$runtime;
			$( $fn_name_parsed ( $( $arg_name_parsed: $arg_ty_parsed )* ); )*
			$( $fn_name ( $( $arg_name: $arg_ty ),* ); )*;
			$( $rest )*
		}
	};
	(
		$runtime:ident;
		$( $fn_name:ident ( $( $arg_name:ident : $arg_ty:ty ),* ); )*;
	) => {
		pub mod api {
			use super::*;

			#[cfg(feature = "std")]
			pub fn dispatch(method: &str, mut data: &[u8]) -> Option<Vec<u8>> {
				match method {
					$(
						stringify!($fn_name) => {
							Some({impl_apis! {
								@GENERATE_IMPL_CALL
								$runtime;
								$fn_name;
								$( $arg_name : $arg_ty ),*;
								data;
							}})
						}
					)*
						_ => None,
				}
			}

			$(
				#[cfg(not(feature = "std"))]
				#[no_mangle]
				pub fn $fn_name(input_data: *mut u8, input_len: usize) -> u64 {
					let mut input = if input_len == 0 {
						&[0u8; 0]
					} else {
						unsafe {
							$crate::slice::from_raw_parts(input_data, input_len)
						}
					};

					let output = { impl_apis! {
						@GENERATE_IMPL_CALL
						$runtime;
						$fn_name;
						$( $arg_name : $arg_ty ),*;
						input;
					}};
					let res = output.as_ptr() as u64 + ((output.len() as u64) << 32);

					// Leak the output vector to avoid it being freed.
					// This is fine in a WASM context since the heap
					// will be discarded after the call.
					::core::mem::forget(output);
					res
				}
			)*
		}
	};
	(@GENERATE_IMPL_CALL
		$runtime:ident;
		$fn_name:ident;
		$arg_name:ident : $arg_ty:ty;
		$input:ident;
	) => {
		let $arg_name : $arg_ty = match $crate::codec::Decode::decode(&mut $input) {
			Some(input) => input,
			None => panic!("Bad input data provided to {}", stringify!($fn_name)),
		};

		let output = $runtime::$fn_name($arg_name);
		$crate::codec::Encode::encode(&output)
	};
	(@GENERATE_IMPL_CALL
		$runtime:ident;
		$fn_name:ident;
		$( $arg_name:ident : $arg_ty:ty ),*;
		$input:ident;
	) => {
		let ( $( $arg_name ),* ) : ($( $arg_ty ),*) = match $crate::codec::Decode::decode(&mut $input) {
			Some(input) => input,
			None => panic!("Bad input data provided to {}", stringify!($fn_name)),
		};

		let output = $runtime::$fn_name($( $arg_name ),*);
		$crate::codec::Encode::encode(&output)
	};
}<|MERGE_RESOLUTION|>--- conflicted
+++ resolved
@@ -25,11 +25,7 @@
 extern crate sr_version as runtime_version;
 
 #[doc(hidden)]
-<<<<<<< HEAD
-pub use primitives::{ApplyResult, traits::Block as BlockT, generic::BlockId, transaction_validity::TransactionValidity};
-=======
-pub use primitives::{traits::Block as BlockT, generic::BlockId, ApplyResult};
->>>>>>> aa0f31bb
+pub use primitives::{traits::Block as BlockT, generic::BlockId, transaction_validity::TransactionValidity, ApplyResult};
 use runtime_version::RuntimeVersion;
 use rstd::vec::Vec;
 #[doc(hidden)]
@@ -450,15 +446,9 @@
 		fn lookup_address<Address, LookupId>(address: Address) -> Option<LookupId>;
 	}
 
-<<<<<<< HEAD
-	/// The `TaggedTxQueue` api trait for interfering with the new transaction queue.
-	pub trait TaggedTxQueue<Block: BlockT> {
-		fn validate_transaction(tx: <Block as BlockT>::Extrinsic) -> TransactionValidity;
-=======
 	/// The `TaggedTransactionQueue` api trait for interfering with the new transaction queue.
 	pub trait TaggedTransactionQueue<Block: BlockT> {
 		fn validate_transaction<TransactionValidity>(tx: <Block as BlockT>::Extrinsic) -> TransactionValidity;
->>>>>>> aa0f31bb
 	}
 
 	/// The `Miscellaneous` api trait for getting miscellaneous information from the runtime.
@@ -495,7 +485,7 @@
 /// #[macro_use]
 /// extern crate sr_api as runtime_api;
 ///
-/// use runtime_api::runtime::{Core, TaggedTxQueue};
+/// use runtime_api::runtime::{Core, TaggedTransactionQueue};
 ///
 /// impl_apis! {
 ///     impl Core<Block, AccountId> for Runtime {
@@ -508,7 +498,7 @@
 ///         }
 ///     }
 ///
-///     impl TaggedTxQueue<AccountId, Index, Address, LookupId> for Runtime {
+///     impl TaggedTransactionQueue<Block> for Runtime {
 ///			fn validate_transaction(tx: <Block as BlockT>::Extrinsic) -> TransactionValidity {
 ///				unimplemented!()
 ///			}
