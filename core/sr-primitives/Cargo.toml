[package]
name = "sr-primitives"
version = "2.0.0"
authors = ["Parity Technologies <admin@parity.io>"]
edition = "2018"

[dependencies]
num-traits = { version = "0.2", default-features = false }
integer-sqrt = { version = "0.1.2" }
serde = { version = "1.0", optional = true, features = ["derive"] }
codec = { package = "parity-scale-codec", version = "1.0.0", default-features = false, features = ["derive"] }
primitives = { package = "substrate-primitives",  path = "../primitives", default-features = false }
app-crypto = { package = "substrate-application-crypto",  path = "../application-crypto", default-features = false }
rstd = { package = "sr-std", path = "../sr-std", default-features = false }
runtime_io = { package = "sr-io", path = "../sr-io", default-features = false }
log = { version = "0.4", optional = true }
paste = { version = "0.1"}
rand = { version = "0.7.0", optional = true }
impl-trait-for-tuples = "0.1.1"

[dev-dependencies]
serde_json = "1.0"
<<<<<<< HEAD
primitive-types = "0.5.1"
=======
primitive-types = "0.5.0"
rand = "0.7.2"
>>>>>>> cb1a068f

[features]
default = ["std"]
std = [
	"num-traits/std",
	"serde",
	"log",
	"rstd/std",
	"runtime_io/std",
	"codec/std",
	"primitives/std",
	"app-crypto/std",
	"rand",
]<|MERGE_RESOLUTION|>--- conflicted
+++ resolved
@@ -20,12 +20,8 @@
 
 [dev-dependencies]
 serde_json = "1.0"
-<<<<<<< HEAD
 primitive-types = "0.5.1"
-=======
-primitive-types = "0.5.0"
 rand = "0.7.2"
->>>>>>> cb1a068f
 
 [features]
 default = ["std"]
