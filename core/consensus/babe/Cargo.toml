[package]
name = "substrate-consensus-babe"
version = "2.0.0"
authors = ["Parity Technologies <admin@parity.io>"]
description = "BABE consensus algorithm for substrate"
edition = "2018"

[dependencies]
codec = { package = "parity-scale-codec", version = "1.0.0", features = ["derive"] }
babe_primitives = { package = "substrate-consensus-babe-primitives", path = "primitives" }
primitives = { package = "substrate-primitives", path = "../../primitives" }
app-crypto = { package = "substrate-application-crypto", path = "../../application-crypto" }
num-bigint = "0.2.3"
num-rational = "0.2.2"
num-traits = "0.2.8"
runtime-support = { package = "srml-support", path = "../../../srml/support" }
runtime-version = { package = "sr-version", path = "../../sr-version" }
runtime-io = { package = "sr-io", path = "../../sr-io" }
inherents = { package = "substrate-inherents", path = "../../inherents" }
substrate-telemetry = { path = "../../telemetry" }
keystore = { package = "substrate-keystore", path = "../../keystore" }
srml-babe = { path = "../../../srml/babe" }
client = { package = "substrate-client", path = "../../client" }
consensus-common = { package = "substrate-consensus-common", path = "../common" }
uncles = { package = "substrate-consensus-uncles", path = "../uncles" }
slots = { package = "substrate-consensus-slots", path = "../slots"  }
sr-primitives = {  path = "../../sr-primitives" }
fork-tree = { path = "../../utils/fork-tree" }
futures-preview = { version = "0.3.0-alpha.18", features = ["compat"] }
futures01 = { package = "futures", version = "0.1" }
<<<<<<< HEAD
futures-timer = "0.4.0"
parking_lot = "0.9.0"
log = "0.4.8"
schnorrkel = { version = "0.8.5", features = ["preaudit_deprecated"] }
rand = "0.7.0"
merlin = "1.2.0"
=======
futures-timer = "0.3"
parking_lot = "0.9.0"
log = "0.4.6"
schnorrkel = { version = "0.8.4", features = ["preaudit_deprecated"] }
rand = "0.6.5"
merlin = "1.0.3"
pdqselect = "0.1.0"
>>>>>>> 58da1c76

[dev-dependencies]
keyring = { package = "substrate-keyring", path = "../../keyring" }
substrate-executor = { path = "../../executor" }
network = { package = "substrate-network", path = "../../network", features = ["test-helpers"]}
service = { package = "substrate-service", path = "../../service" }
test-client = { package = "substrate-test-runtime-client", path = "../../test-runtime/client" }
tokio = "0.1.22"
env_logger = "0.6.2"
tempfile = "3.1.0"

[features]
test-helpers = []<|MERGE_RESOLUTION|>--- conflicted
+++ resolved
@@ -28,22 +28,13 @@
 fork-tree = { path = "../../utils/fork-tree" }
 futures-preview = { version = "0.3.0-alpha.18", features = ["compat"] }
 futures01 = { package = "futures", version = "0.1" }
-<<<<<<< HEAD
 futures-timer = "0.4.0"
 parking_lot = "0.9.0"
 log = "0.4.8"
 schnorrkel = { version = "0.8.5", features = ["preaudit_deprecated"] }
 rand = "0.7.0"
 merlin = "1.2.0"
-=======
-futures-timer = "0.3"
-parking_lot = "0.9.0"
-log = "0.4.6"
-schnorrkel = { version = "0.8.4", features = ["preaudit_deprecated"] }
-rand = "0.6.5"
-merlin = "1.0.3"
 pdqselect = "0.1.0"
->>>>>>> 58da1c76
 
 [dev-dependencies]
 keyring = { package = "substrate-keyring", path = "../../keyring" }
