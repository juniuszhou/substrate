// Copyright 2019 Parity Technologies (UK) Ltd.
// This file is part of Substrate.

// Substrate is free software: you can redistribute it and/or modify
// it under the terms of the GNU General Public License as published by
// the Free Software Foundation, either version 3 of the License, or
// (at your option) any later version.

// Substrate is distributed in the hope that it will be useful,
// but WITHOUT ANY WARRANTY; without even the implied warranty of
// MERCHANTABILITY or FITNESS FOR A PARTICULAR PURPOSE.  See the
// GNU General Public License for more details.

// You should have received a copy of the GNU General Public License
// along with Substrate.  If not, see <http://www.gnu.org/licenses/>.

use codec::{FullCodec, Encode, Decode, EncodeLike, Ref};
use crate::{storage::{self, unhashed, hashed::StorageHasher}, traits::Len};
use rstd::marker::PhantomData;

/// Generator for `StorageLinkedMap` used by `decl_storage`.
///
<<<<<<< HEAD
/// For each key value is stored at `Hasher(prefix ++ key)` along with a linkage used for
/// enumeration.
pub trait StorageLinkedMap<K: FullCodec, V: FullCodec> {
=======
/// # Mapping of keys to a storage path
///
/// The key for the head of the map is stored at one fixed path:
/// ```nocompile
/// Hasher(head_key)
/// ```
///
/// For each key, the value stored under that key is appended with a
/// [`Linkage`](struct.Linkage.html) (which hold previous and next key) at the path:
/// ```nocompile
/// Hasher(prefix ++ key)
/// ```
///
/// Enumeration is done by getting the head of the linked map and then iterating getting the
/// value and linkage stored at the key until the found linkage has no next key.
///
/// # Warning
///
/// If the keys are not trusted (e.g. can be set by a user), a cryptographic `hasher` such as
/// `blake2_256` must be used. Otherwise, other values in storage can be compromised.
pub trait StorageLinkedMap<K: Codec, V: Codec> {
>>>>>>> 429380ea
	/// The type that get/take returns.
	type Query;

	/// Hasher used to insert into storage.
	type Hasher: StorageHasher;

	/// Prefix used to prepend each key.
	fn prefix() -> &'static [u8];

	/// Key used to store linked map head.
	fn head_key() -> &'static [u8];

	/// Convert an optionnal value retrieved from storage to the type queried.
	fn from_optional_value_to_query(v: Option<V>) -> Self::Query;

	/// Convert a query to an optionnal value into storage.
	fn from_query_to_optional_value(v: Self::Query) -> Option<V>;

	/// Generate the full key used in top storage.
	fn storage_linked_map_final_key<KeyArg>(key: KeyArg) -> <Self::Hasher as StorageHasher>::Output
	where
		KeyArg: EncodeLike<K>,
	{
		let mut final_key = Self::prefix().to_vec();
		key.encode_to(&mut final_key);
		Self::Hasher::hash(&final_key)
	}

	/// Generate the hashed key for head
	fn storage_linked_map_final_head_key() -> <Self::Hasher as StorageHasher>::Output {
		Self::Hasher::hash(Self::head_key())
	}
}

/// Linkage data of an element (it's successor and predecessor)
#[derive(Encode, Decode)]
pub struct Linkage<Key> {
	/// Previous element key in storage (None for the first element)
	pub previous: Option<Key>,
	/// Next element key in storage (None for the last element)
	pub next: Option<Key>,
}

impl<Key> Default for Linkage<Key> {
	fn default() -> Self {
		Self {
			previous: None,
			next: None,
		}
	}
}

// Encode like a linkage.
#[derive(Encode)]
struct EncodeLikeLinkage<PKey: EncodeLike<Key>, NKey: EncodeLike<Key>, Key: Encode> {
	// Previous element key in storage (None for the first element)
	previous: Option<PKey>,
	// Next element key in storage (None for the last element)
	next: Option<NKey>,
	// The key of the linkage this type encode to
	phantom: core::marker::PhantomData<Key>,
}

/// A key-value pair iterator for enumerable map.
pub struct Enumerator<K: FullCodec, V: FullCodec, G: StorageLinkedMap<K, V>> {
	next: Option<K>,
	_phantom: PhantomData<(G, V)>,
}

impl<K, V, G> Iterator for Enumerator<K, V, G>
where
	K: FullCodec,
	V: FullCodec,
	G: StorageLinkedMap<K, V>,
{
	type Item = (K, V);

	fn next(&mut self) -> Option<Self::Item> {
		let next = self.next.take()?;
		let (val, linkage): (V, Linkage<K>) = {
			let next_full_key = G::storage_linked_map_final_key(&next);
			unhashed::get(next_full_key.as_ref())
				.expect("previous/next only contain existing entires;
						we enumerate using next; entry exists; qed")
		};

		self.next = linkage.next;
		Some((next, val))
	}
}

/// Update linkage when this element is removed.
///
/// Takes care of updating previous and next elements points
/// as well as updates head if the element is first or last.
fn remove_linkage<K, V, G>(linkage: Linkage<K>)
where
	K: FullCodec,
	V: FullCodec,
	G: StorageLinkedMap<K, V>,
{
	let next_key = linkage.next.as_ref()
		.map(G::storage_linked_map_final_key)
		.map(|x| x.as_ref().to_vec());
	let prev_key = linkage.previous.as_ref()
		.map(G::storage_linked_map_final_key)
		.map(|x| x.as_ref().to_vec());

	if let Some(prev_key) = prev_key {
		// Retrieve previous element and update `next`
		let mut res = read_with_linkage::<_, _, G>(prev_key.as_ref())
			.expect("Linkage is updated in case entry is removed;
					it always points to existing keys; qed");
		res.1.next = linkage.next;
		unhashed::put(prev_key.as_ref(), &res);
	} else {
		// we were first so let's update the head
		write_head::<_, _, _, G>(linkage.next.as_ref());
	}
	if let Some(next_key) = next_key {
		// Update previous of next element
		let mut res = read_with_linkage::<_, _, G>(next_key.as_ref())
			.expect("Linkage is updated in case entry is removed;
					it always points to existing keys; qed");
		res.1.previous = linkage.previous;
		unhashed::put(next_key.as_ref(), &res);
	}
}

/// Read the contained data and it's linkage.
fn read_with_linkage<K, V, G>(key: &[u8]) -> Option<(V, Linkage<K>)>
where
	K: FullCodec,
	V: FullCodec,
	G: StorageLinkedMap<K, V>,
{
	unhashed::get(key)
}

/// Generate linkage for newly inserted element.
///
/// Takes care of updating head and previous head's pointer.
fn new_head_linkage<KeyArg, K, V, G>(key: KeyArg) -> Linkage<K>
where
	KeyArg: EncodeLike<K>,
	K: FullCodec,
	V: FullCodec,
	G: StorageLinkedMap<K, V>,
{
	if let Some(head) = read_head::<_, _, G>() {
		// update previous head predecessor
		{
			let head_key = G::storage_linked_map_final_key(&head);
			let (data, linkage) = read_with_linkage::<_, _, G>(head_key.as_ref())
				.expect("head is set when first element is inserted
						and unset when last element is removed;
						if head is Some then it points to existing key; qed");
			let new_linkage = EncodeLikeLinkage::<_, _, K> {
				previous: Some(Ref::from(&key)),
				next: linkage.next.as_ref(),
				phantom: Default::default(),
			};
			unhashed::put(head_key.as_ref(), &(data, new_linkage));
		}
		// update to current head
		write_head::<_, _, _, G>(Some(key));
		// return linkage with pointer to previous head
		let mut linkage = Linkage::default();
		linkage.next = Some(head);
		linkage
	} else {
		// we are first - update the head and produce empty linkage
		write_head::<_, _, _, G>(Some(key));
		Linkage::default()
	}
}

/// Read current head pointer.
fn read_head<K, V, G>() -> Option<K>
where
	K: FullCodec,
	V: FullCodec,
	G: StorageLinkedMap<K, V>,
{
	unhashed::get(G::storage_linked_map_final_head_key().as_ref())
}

/// Overwrite current head pointer.
///
/// If `None` is given head is removed from storage.
fn write_head<KeyArg, K, V, G>(head: Option<KeyArg>)
where
	KeyArg: EncodeLike<K>,
	K: FullCodec,
	V: FullCodec,
	G: StorageLinkedMap<K, V>,
{
	match head.as_ref() {
		Some(head) => unhashed::put(G::storage_linked_map_final_head_key().as_ref(), head),
		None => unhashed::kill(G::storage_linked_map_final_head_key().as_ref()),
	}
}

impl<K, V, G> storage::StorageLinkedMap<K, V> for G
where
	K: FullCodec,
	V: FullCodec,
	G: StorageLinkedMap<K, V>,
{
	type Query = G::Query;

	type Enumerator = Enumerator<K, V, Self>;

	fn exists<KeyArg: EncodeLike<K>>(key: KeyArg) -> bool {
		unhashed::exists(Self::storage_linked_map_final_key(key).as_ref())
	}

	fn get<KeyArg: EncodeLike<K>>(key: KeyArg) -> Self::Query {
		let val = unhashed::get(Self::storage_linked_map_final_key(key).as_ref());
		G::from_optional_value_to_query(val)
	}

	fn swap<KeyArg1: EncodeLike<K>, KeyArg2: EncodeLike<K>>(key1: KeyArg1, key2: KeyArg2) {
		let final_key1 = Self::storage_linked_map_final_key(Ref::from(&key1));
		let final_key2 = Self::storage_linked_map_final_key(Ref::from(&key2));
		let full_value_1 = read_with_linkage::<_, _, G>(final_key1.as_ref());
		let full_value_2 = read_with_linkage::<_, _, G>(final_key2.as_ref());

		match (full_value_1, full_value_2) {
			// Just keep linkage in order and only swap values.
			(Some((value1, linkage1)), Some((value2, linkage2))) => {
				unhashed::put(final_key1.as_ref(), &(value2, linkage1));
				unhashed::put(final_key2.as_ref(), &(value1, linkage2));
			}
			// Remove key and insert the new one.
			(Some((value, _linkage)), None) => {
				Self::remove(key1);
				let linkage = new_head_linkage::<_, _, _, G>(key2);
				unhashed::put(final_key2.as_ref(), &(value, linkage));
			}
			// Remove key and insert the new one.
			(None, Some((value, _linkage))) => {
				Self::remove(key2);
				let linkage = new_head_linkage::<_, _, _, G>(key1);
				unhashed::put(final_key1.as_ref(), &(value, linkage));
			}
			// No-op.
			(None, None) => (),
		}
	}

	fn insert<KeyArg: EncodeLike<K>, ValArg: EncodeLike<V>>(key: KeyArg, val: ValArg) {
		let final_key = Self::storage_linked_map_final_key(Ref::from(&key));
		let linkage = match read_with_linkage::<_, _, G>(final_key.as_ref()) {
			// overwrite but reuse existing linkage
			Some((_data, linkage)) => linkage,
			// create new linkage
			None => new_head_linkage::<_, _, _, G>(key),
		};
		unhashed::put(final_key.as_ref(), &(val, linkage))
	}

	fn remove<KeyArg: EncodeLike<K>>(key: KeyArg) {
		G::take(key);
	}

	fn mutate<KeyArg: EncodeLike<K>, R, F: FnOnce(&mut Self::Query) -> R>(key: KeyArg, f: F) -> R {
		let final_key = Self::storage_linked_map_final_key(Ref::from(&key));

		let (mut val, _linkage) = read_with_linkage::<_, _, G>(final_key.as_ref())
			.map(|(data, linkage)| (G::from_optional_value_to_query(Some(data)), Some(linkage)))
			.unwrap_or_else(|| (G::from_optional_value_to_query(None), None));

		let ret = f(&mut val);
		match G::from_query_to_optional_value(val) {
			Some(ref val) => G::insert(key, val),
			None => G::remove(key),
		}
		ret
	}

	fn take<KeyArg: EncodeLike<K>>(key: KeyArg) -> Self::Query {
		let final_key = Self::storage_linked_map_final_key(key);

		let full_value: Option<(V, Linkage<K>)> = unhashed::take(final_key.as_ref());

		let value = full_value.map(|(data, linkage)| {
			remove_linkage::<_, _, G>(linkage);
			data
		});

		G::from_optional_value_to_query(value)
	}

	fn enumerate() -> Self::Enumerator {
		Enumerator::<_, _, G> {
			next: read_head::<_, _, G>(),
			_phantom: Default::default(),
		}
	}

	fn head() -> Option<K> {
		read_head::<_, _, G>()
	}

	fn decode_len<KeyArg: EncodeLike<K>>(key: KeyArg) -> Result<usize, &'static str>
		where V: codec::DecodeLength + Len
	{
		let key = Self::storage_linked_map_final_key(key);
		if let Some(v) = unhashed::get_raw(key.as_ref()) {
			<V as codec::DecodeLength>::len(&v).map_err(|e| e.what())
		} else {
			let len = G::from_query_to_optional_value(G::from_optional_value_to_query(None))
				.map(|v| v.len())
				.unwrap_or(0);

			Ok(len)
		}
	}
}<|MERGE_RESOLUTION|>--- conflicted
+++ resolved
@@ -20,11 +20,6 @@
 
 /// Generator for `StorageLinkedMap` used by `decl_storage`.
 ///
-<<<<<<< HEAD
-/// For each key value is stored at `Hasher(prefix ++ key)` along with a linkage used for
-/// enumeration.
-pub trait StorageLinkedMap<K: FullCodec, V: FullCodec> {
-=======
 /// # Mapping of keys to a storage path
 ///
 /// The key for the head of the map is stored at one fixed path:
@@ -45,8 +40,7 @@
 ///
 /// If the keys are not trusted (e.g. can be set by a user), a cryptographic `hasher` such as
 /// `blake2_256` must be used. Otherwise, other values in storage can be compromised.
-pub trait StorageLinkedMap<K: Codec, V: Codec> {
->>>>>>> 429380ea
+pub trait StorageLinkedMap<K: FullCodec, V: FullCodec> {
 	/// The type that get/take returns.
 	type Query;
 
