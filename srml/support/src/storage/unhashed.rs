// Copyright 2019 Parity Technologies (UK) Ltd.
// This file is part of Substrate.

// Substrate is free software: you can redistribute it and/or modify
// it under the terms of the GNU General Public License as published by
// the Free Software Foundation, either version 3 of the License, or
// (at your option) any later version.

// Substrate is distributed in the hope that it will be useful,
// but WITHOUT ANY WARRANTY; without even the implied warranty of
// MERCHANTABILITY or FITNESS FOR A PARTICULAR PURPOSE.  See the
// GNU General Public License for more details.

// You should have received a copy of the GNU General Public License
// along with Substrate.  If not, see <http://www.gnu.org/licenses/>.

//! Operation on unhashed runtime storage.

<<<<<<< HEAD
use crate::rstd::prelude::*;
use crate::rstd::borrow::Borrow;
use codec::{Codec, Encode, Decode, KeyedVec};
=======
use super::{Encode, Decode, Vec};
>>>>>>> 35bbdc61

/// Return the value of the item in storage under `key`, or `None` if there is no explicit entry.
pub fn get<T: Decode + Sized>(key: &[u8]) -> Option<T> {
	runtime_io::storage(key).map(|val| {
		Decode::decode(&mut &val[..]).expect("storage is not null, therefore must be a valid type")
	})
}

/// Return the value of the item in storage under `key`, or the type's default if there is no
/// explicit entry.
pub fn get_or_default<T: Decode + Sized + Default>(key: &[u8]) -> T {
	get(key).unwrap_or_else(Default::default)
}

/// Return the value of the item in storage under `key`, or `default_value` if there is no
/// explicit entry.
pub fn get_or<T: Decode + Sized>(key: &[u8], default_value: T) -> T {
	get(key).unwrap_or(default_value)
}

/// Return the value of the item in storage under `key`, or `default_value()` if there is no
/// explicit entry.
pub fn get_or_else<T: Decode + Sized, F: FnOnce() -> T>(key: &[u8], default_value: F) -> T {
	get(key).unwrap_or_else(default_value)
}

/// Put `value` in storage under `key`.
pub fn put<T: Encode + ?Sized>(key: &[u8], value: &T) {
	value.using_encoded(|slice| runtime_io::set_storage(key, slice));
}

/// Remove `key` from storage, returning its value if it had an explicit entry or `None` otherwise.
pub fn take<T: Decode + Sized>(key: &[u8]) -> Option<T> {
	let r = get(key);
	if r.is_some() {
		kill(key);
	}
	r
}

/// Remove `key` from storage, returning its value, or, if there was no explicit entry in storage,
/// the default for its type.
pub fn take_or_default<T: Decode + Sized + Default>(key: &[u8]) -> T {
	take(key).unwrap_or_else(Default::default)
}

/// Return the value of the item in storage under `key`, or `default_value` if there is no
/// explicit entry. Ensure there is no explicit entry on return.
pub fn take_or<T: Decode + Sized>(key: &[u8], default_value: T) -> T {
	take(key).unwrap_or(default_value)
}

/// Return the value of the item in storage under `key`, or `default_value()` if there is no
/// explicit entry. Ensure there is no explicit entry on return.
pub fn take_or_else<T: Decode + Sized, F: FnOnce() -> T>(key: &[u8], default_value: F) -> T {
	take(key).unwrap_or_else(default_value)
}

/// Check to see if `key` has an explicit entry in storage.
pub fn exists(key: &[u8]) -> bool {
	runtime_io::read_storage(key, &mut [0;0][..], 0).is_some()
}

/// Ensure `key` has no explicit entry in storage.
pub fn kill(key: &[u8]) {
	runtime_io::clear_storage(key);
}

/// Ensure keys with the given `prefix` have no entries in storage.
pub fn kill_prefix(prefix: &[u8]) {
	runtime_io::clear_prefix(prefix);
}

/// Get a Vec of bytes from storage.
pub fn get_raw(key: &[u8]) -> Option<Vec<u8>> {
	runtime_io::storage(key)
}

/// Put a raw byte slice into storage.
pub fn put_raw(key: &[u8], value: &[u8]) {
	runtime_io::set_storage(key, value)
}<|MERGE_RESOLUTION|>--- conflicted
+++ resolved
@@ -16,13 +16,8 @@
 
 //! Operation on unhashed runtime storage.
 
-<<<<<<< HEAD
-use crate::rstd::prelude::*;
-use crate::rstd::borrow::Borrow;
+use rstd::prelude::*;
 use codec::{Codec, Encode, Decode, KeyedVec};
-=======
-use super::{Encode, Decode, Vec};
->>>>>>> 35bbdc61
 
 /// Return the value of the item in storage under `key`, or `None` if there is no explicit entry.
 pub fn get<T: Decode + Sized>(key: &[u8]) -> Option<T> {
