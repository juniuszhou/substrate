--- conflicted
+++ resolved
@@ -16,24 +16,15 @@
 
 use runtime_io::with_storage;
 use support::storage::unhashed;
-<<<<<<< HEAD
-use codec::{Encode, Decode, EncodeLike};
-
-pub trait Trait {
-	type Origin;
-	type BlockNumber: Encode + Decode + EncodeLike + Default + Clone;
-}
-=======
 use codec::Encode;
 use support::{StorageDoubleMap, StorageLinkedMap, StorageMap, StorageValue};
 
 mod no_instance {
-	use codec::{Encode, Decode};
->>>>>>> cb1a068f
+	use codec::{Encode, Decode, EncodeLike};
 
 	pub trait Trait {
 		type Origin;
-		type BlockNumber: Encode + Decode + Default + Clone;
+		type BlockNumber: Encode + Decode + EncodeLike + Default + Clone;
 	}
 
 	support::decl_module! {
